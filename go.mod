--- conflicted
+++ resolved
@@ -26,10 +26,7 @@
 	github.com/kylelemons/godebug v1.1.0 // indirect
 	github.com/pkg/browser v0.0.0-20210115035449-ce105d075bb4 // indirect
 	github.com/xdg-go/stringprep v1.0.0 // indirect
-<<<<<<< HEAD
-=======
 	github.com/xdg/stringprep v1.0.3 // indirect
->>>>>>> fba44519
 	golang.org/x/crypto v0.9.0 // indirect
 	golang.org/x/net v0.10.0 // indirect
 	golang.org/x/sys v0.10.0 // indirect
